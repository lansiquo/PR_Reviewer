<<<<<<< HEAD
## Code of Conduct
=======
### Code of Conduct
>>>>>>> 8f85f13c



We commit to a harassment-free, inclusive experience for contributors and users.
Be respectful. Assume good intent. No harassment or personal attacks.

For severe or repeating issues, contact maintainers via Issues or email;
we may warn or remove participants to maintain a healthy community.

(You can replace this with the full Contributor Covenant later if desired.)<|MERGE_RESOLUTION|>--- conflicted
+++ resolved
@@ -1,8 +1,8 @@
-<<<<<<< HEAD
+
 ## Code of Conduct
-=======
-### Code of Conduct
->>>>>>> 8f85f13c
+
+## Code of Conduct
+
 
 
 
