--- conflicted
+++ resolved
@@ -1,8 +1,8 @@
-<<<<<<< HEAD
+Feature/Adding-new-commits
 name: Security Review 
-=======
-name: RobinSec
->>>>>>> 5aa4e860
+
+
+
 
 on:
   pull_request:
