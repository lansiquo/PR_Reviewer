--- conflicted
+++ resolved
@@ -19,13 +19,6 @@
     import app as appmod
     reload(appmod)
 
-<<<<<<< HEAD
-    ## testing
-
-    # ---- Hard stubs: NO network, NO git, NO semgrep ----
-=======
-    # --- Hard stubs: no network, no semgrep, no sleeps ---
->>>>>>> fe62ae10
 
     # Never mint/fetch real tokens
     monkeypatch.setattr(appmod, "_get_installation_token", lambda *a, **k: "dummy-token", raising=True)
